import torch
import torch.nn.functional as F
from torch import nn

import os
import math
from util import box_ops
from util.misc import (NestedTensor, nested_tensor_from_tensor_list,
                       nested_tensor_from_videos_list,
                       accuracy, get_world_size, interpolate,
                       is_dist_avail_and_initialized, inverse_sigmoid)

from .position_encoding import PositionEmbeddingSine1D
from .backbone import build_backbone
from .deformable_transformer import build_deforamble_transformer
from .segmentation import VisionLanguageFusionModule
from .text_guide_linear import MM_adaption_conv_2d, MM_adaption_linear
from .matcher import build_matcher
from .criterion import SetCriterion
from .postprocessors import build_postprocessors

from transformers import BertTokenizer, BertModel, RobertaModel, RobertaTokenizerFast

import copy
from einops import rearrange, repeat


def _get_clones(module, N):
    return nn.ModuleList([copy.deepcopy(module) for i in range(N)])


os.environ["TOKENIZERS_PARALLELISM"] = "false"  # this disables a huggingface tokenizer warning (printed every epoch)


class LQVG(nn.Module):

    def __init__(self, backbone, transformer, num_classes, num_queries, num_feature_levels,
                 num_frames, aux_loss=False, with_box_refine=False, two_stage=False,
                 freeze_text_encoder=False):

        super().__init__()
        self.num_queries = num_queries
        self.transformer = transformer
        hidden_dim = transformer.d_model
        self.hidden_dim = hidden_dim
        self.class_embed = nn.Linear(hidden_dim, num_classes)
        self.bbox_embed = MLP(hidden_dim, hidden_dim, 4, 3)
        self.num_feature_levels = num_feature_levels

        self.query_embed = nn.Embedding(num_queries, hidden_dim)

        if num_feature_levels > 1:
            num_backbone_outs = len(backbone.strides[-3:])
            input_proj_list = []
            for _ in range(num_backbone_outs):
                in_channels = backbone.num_channels[-3:][_]
                input_proj_list.append(nn.Sequential(
                    nn.Conv2d(in_channels, hidden_dim, kernel_size=1),
                    nn.GroupNorm(32, hidden_dim),
                ))
            for _ in range(num_feature_levels - num_backbone_outs):  # downsample 2x
                input_proj_list.append(nn.Sequential(
                    nn.Conv2d(in_channels, hidden_dim, kernel_size=3, stride=2, padding=1),
                    nn.GroupNorm(32, hidden_dim),
                ))
                in_channels = hidden_dim
            self.input_proj = nn.ModuleList(input_proj_list)
        else:
            self.input_proj = nn.ModuleList([
                nn.Sequential(
                    nn.Conv2d(backbone.num_channels[-3:][0], hidden_dim, kernel_size=1),
                    nn.GroupNorm(32, hidden_dim),
                )])

        self.num_frames = num_frames
        self.backbone = backbone
        self.aux_loss = aux_loss
        self.with_box_refine = with_box_refine
        assert two_stage == False, "args.two_stage must be false!"

        # initialization
        prior_prob = 0.01
        bias_value = -math.log((1 - prior_prob) / prior_prob)
        self.class_embed.bias.data = torch.ones(num_classes) * bias_value
        nn.init.constant_(self.bbox_embed.layers[-1].weight.data, 0)
        nn.init.constant_(self.bbox_embed.layers[-1].bias.data, 0)
        for proj in self.input_proj:
            nn.init.xavier_uniform_(proj[0].weight, gain=1)
            nn.init.constant_(proj[0].bias, 0)

        num_pred = transformer.decoder.num_layers
        if with_box_refine:
            self.class_embed = _get_clones(self.class_embed, num_pred)
            self.bbox_embed = _get_clones(self.bbox_embed, num_pred)
            nn.init.constant_(self.bbox_embed[0].layers[-1].bias.data[2:], -2.0)
            # hack implementation for iterative bounding box refinement
            self.transformer.decoder.bbox_embed = self.bbox_embed
        else:
            nn.init.constant_(self.bbox_embed.layers[-1].bias.data[2:], -2.0)
            self.class_embed = nn.ModuleList([self.class_embed for _ in range(num_pred)])
            self.bbox_embed = nn.ModuleList([self.bbox_embed for _ in range(num_pred)])
            self.transformer.decoder.bbox_embed = None

        # self.tokenizer = RobertaTokenizerFast.from_pretrained('./weights/tokenizer')
        # self.text_encoder = RobertaModel.from_pretrained('./weights/text_encoder')
        self.tokenizer = RobertaTokenizerFast.from_pretrained('roberta-base')
        self.text_encoder = RobertaModel.from_pretrained('roberta-base')

        if freeze_text_encoder:
            for p in self.text_encoder.parameters():
                p.requires_grad_(False)

        # resize the bert output channel to transformer d_model
        self.resizer = FeatureResizer(
            input_feat_size=768,
            output_feat_size=hidden_dim,
            dropout=0.1,
        )

        self.fusion_module = VisionLanguageFusionModule(d_model=hidden_dim, nhead=8)
        self.fusion_module_text = VisionLanguageFusionModule(d_model=hidden_dim, nhead=8)

        self.text_pos = PositionEmbeddingSine1D(hidden_dim, normalize=True)
        self.poolout_module = RobertaPoolout(d_model=hidden_dim)

        self.use_mmca_conv = True
        self.use_mmca_lin = True

        last3_channels = backbone.num_channels[-3:]
        self.mmca_conv = nn.ModuleList([
            MM_adaption_conv_2d(
                d_model=hidden_dim,
<<<<<<< HEAD
                d_model_visual=hidden_dim,
                down_rate=4,
                d_text=hidden_dim,
            )
            for _ in range(len(last3_channels))
=======
                d_model_visual=last3_channels[i],
                down_rate=4,
                d_text=hidden_dim,
            )
            for i in range(len(last3_channels))
>>>>>>> af7a9897
        ])

        self.mmca_lin_vis = nn.ModuleList([
            MM_adaption_linear(
                d_model=hidden_dim,
                d_model_visual=hidden_dim,
                down_rate=4,
                d_text=hidden_dim,
            )
            for _ in range(len(last3_channels))
        ])

<<<<<<< HEAD
        self.mmca_lin_txt = None
=======
        self.mmca_lin_txt = MM_adaption_linear(
            d_model=hidden_dim,
            d_model_visual=hidden_dim,
            down_rate=4,
            d_text=hidden_dim,
        )
>>>>>>> af7a9897

    def forward(self, samples: NestedTensor, captions, targets):

        # Backbone
        if not isinstance(samples, NestedTensor):
            samples = nested_tensor_from_videos_list(samples)

        # features (list[NestedTensor]): res2 -> res5, shape of tensors is [B*T, Ci, Hi, Wi]
        # pos (list[Tensor]): shape of [B*T, C, Hi, Wi]
        features, pos = self.backbone(samples)

        b = len(captions)
        t = pos[0].shape[0] // b

        if 'valid_indices' in targets[0]:
            valid_indices = torch.tensor([i * t + target['valid_indices'] for i, target in enumerate(targets)]).to(
                pos[0].device)
            for feature in features:
                feature.tensors = feature.tensors.index_select(0, valid_indices)
                feature.mask = feature.mask.index_select(0, valid_indices)
            for i, p in enumerate(pos):
                pos[i] = p.index_select(0, valid_indices)
            samples.mask = samples.mask.index_select(0, valid_indices)
            # t: num_frames -> 1
            t = 1

        text_features = self.forward_text(captions, device=pos[0].device)

        # prepare vision and text features for transformer
        srcs = []
        masks = []
        poses = []

        text_pos = self.text_pos(text_features).permute(2, 0, 1)  # [length, batch_size, c]
        text_word_features, text_word_masks = text_features.decompose()
<<<<<<< HEAD
        text_word_features_raw = text_word_features.clone()
        if t > 1:
            text_word_features_raw_conv = text_word_features_raw.repeat_interleave(t, dim=0)
        else:
            text_word_features_raw_conv = text_word_features_raw
=======
        text_word_features_raw = text_word_features
>>>>>>> af7a9897

        text_word_features = text_word_features.permute(1, 0, 2)  # [length, batch_size, c]
        text_word_initial_features = text_word_features

        # Follow Deformable-DETR, we use the last three stages outputs from backbone
        for l, (feat, pos_l) in enumerate(zip(features[-3:], pos[-3:])):
            src, mask = feat.decompose()
            if self.use_mmca_conv:
                src = self.mmca_conv[l](src, text_word_features_raw)
            src_proj_l = self.input_proj[l](src)
            if self.use_mmca_conv:
                src_proj_l = self.mmca_conv[l](src_proj_l, text_word_features_raw_conv)
            n, c, h, w = src_proj_l.shape

            # vision language early-fusion
            src_proj_l = rearrange(src_proj_l, '(b t) c h w -> (t h w) b c', b=b, t=t)
            mask = rearrange(mask, '(b t) h w -> b (t h w)', b=b, t=t)
            pos_l = rearrange(pos_l, '(b t) c h w -> (t h w) b c', b=b, t=t)

            if self.use_mmca_lin:
                flat_vis_bf = rearrange(src_proj_l, 'l b c -> b l c')
                flat_vis_bf = self.mmca_lin_vis[l](flat_vis_bf, text_word_features_raw)
                src_proj_l = rearrange(flat_vis_bf, 'b l c -> l b c')

<<<<<<< HEAD
=======
                txt_bf = rearrange(text_word_features, 'l b c -> b l c')
                txt_bf = self.mmca_lin_txt(txt_bf, flat_vis_bf)
                text_word_features = rearrange(txt_bf, 'b l c -> l b c')

>>>>>>> af7a9897
            text_word_features = self.fusion_module_text(tgt=text_word_features,
                                                         memory=src_proj_l,
                                                         memory_key_padding_mask=mask,
                                                         pos=pos_l,
                                                         query_pos=None)

<<<<<<< HEAD
=======
            text_word_features_raw = rearrange(text_word_features, 'l b c -> b l c')
>>>>>>> af7a9897

            src_proj_l = self.fusion_module(tgt=src_proj_l,
                                            memory=text_word_initial_features,
                                            memory_key_padding_mask=text_word_masks,
                                            pos=text_pos,
                                            query_pos=None)
            src_proj_l = rearrange(src_proj_l, '(t h w) b c -> (b t) c h w', t=t, h=h, w=w)
            mask = rearrange(mask, 'b (t h w) -> (b t) h w', t=t, h=h, w=w)
            pos_l = rearrange(pos_l, '(t h w) b c -> (b t) c h w', t=t, h=h, w=w)

            srcs.append(src_proj_l)
            masks.append(mask)
            poses.append(pos_l)
            assert mask is not None

        if self.num_feature_levels > (len(features) - 1):
            _len_srcs = len(features) - 1  # fpn level
            for l in range(_len_srcs, self.num_feature_levels):
                if l == _len_srcs:
                    src = self.input_proj[l](features[-1].tensors)
                else:
                    src = self.input_proj[l](srcs[-1])
                m = samples.mask
                mask = F.interpolate(m[None].float(), size=src.shape[-2:]).to(torch.bool)[0]
                pos_l = self.backbone[1](NestedTensor(src, mask)).to(src.dtype)
                n, c, h, w = src.shape

                # vision language early-fusion
                src = rearrange(src, '(b t) c h w -> (t h w) b c', b=b, t=t)
                mask = rearrange(mask, '(b t) h w -> b (t h w)', b=b, t=t)
                pos_l = rearrange(pos_l, '(b t) c h w -> (t h w) b c', b=b, t=t)

                text_word_features = self.fusion_module_text(tgt=text_word_features,
                                                             memory=src,
                                                             memory_key_padding_mask=mask,
                                                             pos=pos_l,
                                                             query_pos=None)
                src = self.fusion_module(tgt=src,
                                         memory=text_word_initial_features,
                                         memory_key_padding_mask=text_word_masks,
                                         pos=text_pos,
                                         query_pos=None
                                         )
                src = rearrange(src, '(t h w) b c -> (b t) c h w', t=t, h=h, w=w)
                mask = rearrange(mask, 'b (t h w) -> (b t) h w', t=t, h=h, w=w)
                pos_l = rearrange(pos_l, '(t h w) b c -> (b t) c h w', t=t, h=h, w=w)

                srcs.append(src)
                masks.append(mask)
                poses.append(pos_l)

        text_word_features = rearrange(text_word_features, 'l b c -> b l c')
        text_sentence_features = self.poolout_module(text_word_features)

        # Transformer
        query_embeds = self.query_embed.weight  # [num_queries, c]
        text_embed = repeat(text_sentence_features, 'b c -> b t q c', t=t, q=self.num_queries)
        hs, memory, init_reference, inter_references, enc_outputs_class, enc_outputs_coord_unact, inter_samples = \
            self.transformer(srcs, text_embed, masks, poses, query_embeds)


        out = {}
        # prediction
        outputs_classes = []
        outputs_coords = []
        for lvl in range(hs.shape[0]):
            if lvl == 0:
                reference = init_reference
            else:
                reference = inter_references[lvl - 1]
            reference = inverse_sigmoid(reference)
            outputs_class = self.class_embed[lvl](hs[lvl])
            tmp = self.bbox_embed[lvl](hs[lvl])
            if reference.shape[-1] == 4:
                tmp += reference
            else:
                assert reference.shape[-1] == 2
                tmp[..., :2] += reference
            outputs_coord = tmp.sigmoid()  # cxcywh, range in [0,1]
            outputs_classes.append(outputs_class)
            outputs_coords.append(outputs_coord)
        outputs_class = torch.stack(outputs_classes)
        outputs_coord = torch.stack(outputs_coords)
        # rearrange
        outputs_class = rearrange(outputs_class, 'l (b t) q k -> l b t q k', b=b, t=t)
        outputs_coord = rearrange(outputs_coord, 'l (b t) q n -> l b t q n', b=b, t=t)
        out['pred_logits'] = outputs_class[-1]  # [batch_size, time, num_queries_per_frame, num_classes]
        out['pred_boxes'] = outputs_coord[-1]  # [batch_size, time, num_queries_per_frame, 4]

        if self.aux_loss:
            out['aux_outputs'] = self._set_aux_loss(outputs_class, outputs_coord)

        return out

    @torch.jit.unused
    def _set_aux_loss(self, outputs_class, outputs_coord):
        # this is a workaround to make torchscript happy, as torchscript
        # doesn't support dictionary with non-homogeneous values, such
        # as a dict having both a Tensor and a list.
        return [{"pred_logits": a, "pred_boxes": b}
                for a, b in zip(outputs_class[:-1], outputs_coord[:-1])]

    def forward_text(self, captions, device):
        if isinstance(captions[0], str):
            tokenized = self.tokenizer.batch_encode_plus(captions, padding="longest", return_tensors="pt").to(device)
            encoded_text = self.text_encoder(**tokenized)
            text_attention_mask = tokenized.attention_mask.ne(1).bool()

            text_features = encoded_text.last_hidden_state
            text_features = self.resizer(text_features)
            text_masks = text_attention_mask
            text_features = NestedTensor(text_features, text_masks)  # NestedTensor
        else:
            raise ValueError("Please mask sure the caption is a list of string")
        return text_features


class MLP(nn.Module):
    """ Very simple multi-layer perceptron (also called FFN)"""

    def __init__(self, input_dim, hidden_dim, output_dim, num_layers):
        super().__init__()
        self.num_layers = num_layers
        h = [hidden_dim] * (num_layers - 1)
        self.layers = nn.ModuleList(nn.Linear(n, k) for n, k in zip([input_dim] + h, h + [output_dim]))

    def forward(self, x):
        for i, layer in enumerate(self.layers):
            x = F.relu(layer(x)) if i < self.num_layers - 1 else layer(x)
        return x


class RobertaPoolout(nn.Module):
    def __init__(self, d_model):
        super().__init__()
        self.dense = nn.Linear(d_model, d_model)
        self.activation = nn.Tanh()

    def forward(self, hidden_states: torch.Tensor) -> torch.Tensor:
        # We "pool" the model by simply taking the hidden state corresponding
        # to the first token.
        first_token_tensor = hidden_states[:, 0]
        pooled_output = self.dense(first_token_tensor)
        pooled_output = self.activation(pooled_output)
        return pooled_output


class FeatureResizer(nn.Module):
    """
    This class takes as input a set of embeddings of dimension C1 and outputs a set of
    embedding of dimension C2, after a linear transformation, dropout and normalization (LN).
    """

    def __init__(self, input_feat_size, output_feat_size, dropout, do_ln=True):
        super().__init__()
        self.do_ln = do_ln
        # Object feature encoding
        self.fc = nn.Linear(input_feat_size, output_feat_size, bias=True)
        self.layer_norm = nn.LayerNorm(output_feat_size, eps=1e-12)
        self.dropout = nn.Dropout(dropout)

    def forward(self, encoder_features):
        x = self.fc(encoder_features)
        if self.do_ln:
            x = self.layer_norm(x)
        output = self.dropout(x)
        return output


def build(args):
    if args.binary:
        num_classes = 1
    else:
        if args.dataset_file == 'ytvos':
            num_classes = 65
        elif args.dataset_file == 'davis':
            num_classes = 78
        elif args.dataset_file == 'a2d' or args.dataset_file == 'jhmdb':
            num_classes = 1
        else:
            num_classes = 91  # for coco
    device = torch.device(args.device)

    # backbone
    if 'video_swin' in args.backbone:
        from .video_swin_transformer import build_video_swin_backbone
        backbone = build_video_swin_backbone(args)
    elif 'swin' in args.backbone:
        from .swin_transformer import build_swin_backbone
        backbone = build_swin_backbone(args)
    else:
        backbone = build_backbone(args)

    transformer = build_deforamble_transformer(args)

    model = LQVG(
        backbone,
        transformer,
        num_classes=num_classes,
        num_queries=args.num_queries,
        num_feature_levels=args.num_feature_levels,
        num_frames=args.num_frames,
        aux_loss=args.aux_loss,
        with_box_refine=args.with_box_refine,
        two_stage=args.two_stage,
        freeze_text_encoder=args.freeze_text_encoder
    )
    matcher = build_matcher(args)
    weight_dict = {}
    weight_dict['loss_ce'] = args.cls_loss_coef
    weight_dict['loss_bbox'] = args.bbox_loss_coef
    weight_dict['loss_giou'] = args.giou_loss_coef
    if args.masks:  # always true
        weight_dict['loss_mask'] = args.mask_loss_coef
        weight_dict['loss_dice'] = args.dice_loss_coef
    # TODO this is a hack
    if args.aux_loss:
        aux_weight_dict = {}
        for i in range(args.dec_layers - 1):
            aux_weight_dict.update({k + f'_{i}': v for k, v in weight_dict.items()})
        weight_dict.update(aux_weight_dict)

    losses = ['labels', 'boxes']
    if args.masks:
        losses += ['masks']
    criterion = SetCriterion(
        num_classes,
        matcher=matcher,
        weight_dict=weight_dict,
        eos_coef=args.eos_coef,
        losses=losses,
        focal_alpha=args.focal_alpha)
    criterion.to(device)

    # postprocessors, this is used for coco pretrain but not for rvos
    postprocessors = build_postprocessors(args, args.dataset_file)
    return model, criterion, postprocessors<|MERGE_RESOLUTION|>--- conflicted
+++ resolved
@@ -130,19 +130,11 @@
         self.mmca_conv = nn.ModuleList([
             MM_adaption_conv_2d(
                 d_model=hidden_dim,
-<<<<<<< HEAD
                 d_model_visual=hidden_dim,
                 down_rate=4,
                 d_text=hidden_dim,
             )
             for _ in range(len(last3_channels))
-=======
-                d_model_visual=last3_channels[i],
-                down_rate=4,
-                d_text=hidden_dim,
-            )
-            for i in range(len(last3_channels))
->>>>>>> af7a9897
         ])
 
         self.mmca_lin_vis = nn.ModuleList([
@@ -155,16 +147,7 @@
             for _ in range(len(last3_channels))
         ])
 
-<<<<<<< HEAD
         self.mmca_lin_txt = None
-=======
-        self.mmca_lin_txt = MM_adaption_linear(
-            d_model=hidden_dim,
-            d_model_visual=hidden_dim,
-            down_rate=4,
-            d_text=hidden_dim,
-        )
->>>>>>> af7a9897
 
     def forward(self, samples: NestedTensor, captions, targets):
 
@@ -200,15 +183,11 @@
 
         text_pos = self.text_pos(text_features).permute(2, 0, 1)  # [length, batch_size, c]
         text_word_features, text_word_masks = text_features.decompose()
-<<<<<<< HEAD
         text_word_features_raw = text_word_features.clone()
         if t > 1:
             text_word_features_raw_conv = text_word_features_raw.repeat_interleave(t, dim=0)
         else:
             text_word_features_raw_conv = text_word_features_raw
-=======
-        text_word_features_raw = text_word_features
->>>>>>> af7a9897
 
         text_word_features = text_word_features.permute(1, 0, 2)  # [length, batch_size, c]
         text_word_initial_features = text_word_features
@@ -233,23 +212,12 @@
                 flat_vis_bf = self.mmca_lin_vis[l](flat_vis_bf, text_word_features_raw)
                 src_proj_l = rearrange(flat_vis_bf, 'b l c -> l b c')
 
-<<<<<<< HEAD
-=======
-                txt_bf = rearrange(text_word_features, 'l b c -> b l c')
-                txt_bf = self.mmca_lin_txt(txt_bf, flat_vis_bf)
-                text_word_features = rearrange(txt_bf, 'b l c -> l b c')
-
->>>>>>> af7a9897
             text_word_features = self.fusion_module_text(tgt=text_word_features,
                                                          memory=src_proj_l,
                                                          memory_key_padding_mask=mask,
                                                          pos=pos_l,
                                                          query_pos=None)
 
-<<<<<<< HEAD
-=======
-            text_word_features_raw = rearrange(text_word_features, 'l b c -> b l c')
->>>>>>> af7a9897
 
             src_proj_l = self.fusion_module(tgt=src_proj_l,
                                             memory=text_word_initial_features,
